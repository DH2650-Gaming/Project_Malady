--- conflicted
+++ resolved
@@ -490,20 +490,12 @@
         {
             menuScreen.SetActive(false);
             Time.timeScale = 1f;
-<<<<<<< HEAD
-            paused = false;
-=======
             towerPaused = false;
->>>>>>> a61db45f
         }
         else {
             menuScreen.SetActive(true);
             Time.timeScale = 0f;
-<<<<<<< HEAD
-            paused = true;
-=======
             towerPaused = true;
->>>>>>> a61db45f
         }
     }
 
